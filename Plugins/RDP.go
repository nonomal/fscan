--- conflicted
+++ resolved
@@ -31,13 +31,7 @@
 // RdpScan 执行RDP服务扫描
 func RdpScan(info *Common.HostInfo) (tmperr error) {
 	defer func() {
-<<<<<<< HEAD
-		if err := recover(); err != nil {
-			fmt.Printf("[-] 扫描错误 %v:%v - %v\n", info.Host, info.Ports, err)
-		}
-=======
 		recover()
->>>>>>> 17c85431
 	}()
 	if Common.DisableBrute {
 		return
