package Plugins

import (
	"bytes"
	"fmt"
<<<<<<< HEAD
=======
	"github.com/fatih/color"
	"github.com/shadow1ng/fscan/common"
	"golang.org/x/net/icmp"
>>>>>>> 18937e1e
	"net"
	"os/exec"
	"runtime"
	"strings"
	"sync"
	"time"

	"github.com/shadow1ng/fscan/common"
	"golang.org/x/net/icmp"
)

var (
	AliveHosts []string
	OS         = runtime.GOOS
	ExistHosts = make(map[string]struct{})
	livewg     sync.WaitGroup
)

func CheckLive(hostslist []string, ping bool, liveTop int) []string {
	chanHosts := make(chan string, len(hostslist))
	go func() {
		for ip := range chanHosts {
			if _, ok := ExistHosts[ip]; !ok && IsContain(hostslist, ip) {
				ExistHosts[ip] = struct{}{}
				if !common.Silent {
<<<<<<< HEAD
					if !ping {
						fmt.Printf("(icmp) Target %-15s is alive\n", ip)
=======
					if !Ping {
						color.Green("(icmp) Target %-15s is alive\n", ip)
>>>>>>> 18937e1e
					} else {
						color.Green("(ping) Target %-15s is alive\n", ip)
					}
				}
				AliveHosts = append(AliveHosts, ip)
			}
			livewg.Done()
		}
	}()

	if ping {
		// use ping detection
		RunPing(hostslist, chanHosts)
	} else {
		// try to listen to local icmp first, batch detection
		conn, err := icmp.ListenPacket("ip4:icmp", "0.0.0.0")
		if err == nil {
			RunIcmp1(hostslist, conn, chanHosts)
		} else {
			common.LogError(err)
			// Try no listening icmp probe
			fmt.Println("trying RunIcmp2")
			conn, err := net.DialTimeout("ip4:icmp", "127.0.0.1", 3*time.Second)
			defer func() {
				if conn != nil {
					conn.Close()
				}
			}()
			if err == nil {
				RunIcmp2(hostslist, chanHosts)
			} else {
				common.LogError(err)
				// use ping detection
				fmt.Println("The current user permissions unable to send icmp packets")
				fmt.Println("start ping")
				RunPing(hostslist, chanHosts)
			}
		}
	}

	livewg.Wait()
	close(chanHosts)

	if len(hostslist) > 1000 {
		arrTop, arrLen := ArrayCountValueTop(AliveHosts, liveTop, true)
		for i := 0; i < len(arrTop); i++ {
			output := fmt.Sprintf("[*] LiveTop %-16s 段存活数量为: %d", arrTop[i]+".0.0/16", arrLen[i])
			common.LogSuccess(output)
		}
	}
	if len(hostslist) > 256 {
		arrTop, arrLen := ArrayCountValueTop(AliveHosts, liveTop, false)
		for i := 0; i < len(arrTop); i++ {
			output := fmt.Sprintf("[*] LiveTop %-16s 段存活数量为: %d", arrTop[i]+".0/24", arrLen[i])
			common.LogSuccess(output)
		}
	}

	return AliveHosts
}

func RunIcmp1(hostslist []string, conn *icmp.PacketConn, chanHosts chan string) {
	endflag := false
	go func() {
		for {
			if endflag {
				return
			}
			msg := make([]byte, 100)
			_, sourceIP, _ := conn.ReadFrom(msg)
			if sourceIP != nil {
				livewg.Add(1)
				chanHosts <- sourceIP.String()
			}
		}
	}()

	for _, host := range hostslist {
		dst, _ := net.ResolveIPAddr("ip", host)
		IcmpByte := makemsg(host)
		conn.WriteTo(IcmpByte, dst)
	}
	//根据hosts数量修改icmp监听时间
	start := time.Now()
	for {
		if len(AliveHosts) == len(hostslist) {
			break
		}
		since := time.Since(start)
		var wait time.Duration
		switch {
		case len(hostslist) <= 256:
			wait = time.Second * 3
		default:
			wait = time.Second * 6
		}
		if since > wait {
			break
		}
	}
	endflag = true
	conn.Close()
}

func RunIcmp2(hostslist []string, chanHosts chan string) {
	num := 1000
	if len(hostslist) < num {
		num = len(hostslist)
	}
	var wg sync.WaitGroup
	limiter := make(chan struct{}, num)
	for _, host := range hostslist {
		wg.Add(1)
		limiter <- struct{}{}
		go func(host string) {
			if icmpalive(host) {
				livewg.Add(1)
				chanHosts <- host
			}
			<-limiter
			wg.Done()
		}(host)
	}
	wg.Wait()
	close(limiter)
}

func icmpalive(host string) bool {
	startTime := time.Now()
	conn, err := net.DialTimeout("ip4:icmp", host, 6*time.Second)
	defer func() {
		if conn != nil {
			conn.Close()
		}
	}()
	if err != nil {
		return false
	}
	if err := conn.SetDeadline(startTime.Add(6 * time.Second)); err != nil {
		return false
	}
	msg := makemsg(host)
	if _, err := conn.Write(msg); err != nil {
		return false
	}

	receive := make([]byte, 60)
	if _, err := conn.Read(receive); err != nil {
		return false
	}

	return true
}

func RunPing(hostslist []string, chanHosts chan string) {
	var bsenv = ""
	if OS != "windows" {
		bsenv = "/bin/bash"
	}
	var wg sync.WaitGroup
	limiter := make(chan struct{}, 50)
	for _, host := range hostslist {
		wg.Add(1)
		limiter <- struct{}{}
		go func(host string) {
			if ExecCommandPing(host, bsenv) {
				livewg.Add(1)
				chanHosts <- host
			}
			<-limiter
			wg.Done()
		}(host)
	}
	wg.Wait()
}

func ExecCommandPing(ip string, bsenv string) bool {
	var command *exec.Cmd
	if OS == "windows" {
		command = exec.Command("cmd", "/c", "ping -n 1 -w 1 "+ip+" && echo true || echo false") //ping -c 1 -i 0.5 -t 4 -W 2 -w 5 "+ip+" >/dev/null && echo true || echo false"
	} else if OS == "linux" {
		command = exec.Command(bsenv, "-c", "ping -c 1 -w 1 "+ip+" >/dev/null && echo true || echo false") //ping -c 1 -i 0.5 -t 4 -W 2 -w 5 "+ip+" >/dev/null && echo true || echo false"
	} else if OS == "darwin" {
		command = exec.Command(bsenv, "-c", "ping -c 1 -W 1 "+ip+" >/dev/null && echo true || echo false") //ping -c 1 -i 0.5 -t 4 -W 2 -w 5 "+ip+" >/dev/null && echo true || echo false"
	}
	outinfo := bytes.Buffer{}
	command.Stdout = &outinfo
	err := command.Start()
	if err != nil {
		return false
	}
	if err = command.Wait(); err != nil {
		return false
	} else {
		if strings.Contains(outinfo.String(), "true") {
			return true
		} else {
			return false
		}
	}
}

func makemsg(host string) []byte {
	msg := make([]byte, 40)
	id0, id1 := genIdentifier(host)
	msg[0] = 8
	msg[1] = 0
	msg[2] = 0
	msg[3] = 0
	msg[4], msg[5] = id0, id1
	msg[6], msg[7] = genSequence(1)
	check := checkSum(msg[0:40])
	msg[2] = byte(check >> 8)
	msg[3] = byte(check & 255)
	return msg
}

func checkSum(msg []byte) uint16 {
	sum := 0
	length := len(msg)
	for i := 0; i < length-1; i += 2 {
		sum += int(msg[i])*256 + int(msg[i+1])
	}
	if length%2 == 1 {
		sum += int(msg[length-1]) * 256
	}
	sum = (sum >> 16) + (sum & 0xffff)
	sum = sum + (sum >> 16)
	answer := uint16(^sum)
	return answer
}

func genSequence(v int16) (byte, byte) {
	ret1 := byte(v >> 8)
	ret2 := byte(v & 255)
	return ret1, ret2
}

func genIdentifier(host string) (byte, byte) {
	return host[0], host[1]
}

func ArrayCountValueTop(arrInit []string, length int, flag bool) (arrTop []string, arrLen []int) {
	if len(arrInit) == 0 {
		return
	}
	arrMap1 := make(map[string]int)
	arrMap2 := make(map[string]int)
	for _, value := range arrInit {
		line := strings.Split(value, ".")
		if len(line) == 4 {
			if flag {
				value = fmt.Sprintf("%s.%s", line[0], line[1])
			} else {
				value = fmt.Sprintf("%s.%s.%s", line[0], line[1], line[2])
			}
		}
		if arrMap1[value] != 0 {
			arrMap1[value]++
		} else {
			arrMap1[value] = 1
		}
	}
	for k, v := range arrMap1 {
		arrMap2[k] = v
	}

	i := 0
	for range arrMap1 {
		var maxCountKey string
		var maxCountVal = 0
		for key, val := range arrMap2 {
			if val > maxCountVal {
				maxCountVal = val
				maxCountKey = key
			}
		}
		arrTop = append(arrTop, maxCountKey)
		arrLen = append(arrLen, maxCountVal)
		i++
		if i >= length {
			return
		}
		delete(arrMap2, maxCountKey)
	}
	return
}<|MERGE_RESOLUTION|>--- conflicted
+++ resolved
@@ -3,12 +3,6 @@
 import (
 	"bytes"
 	"fmt"
-<<<<<<< HEAD
-=======
-	"github.com/fatih/color"
-	"github.com/shadow1ng/fscan/common"
-	"golang.org/x/net/icmp"
->>>>>>> 18937e1e
 	"net"
 	"os/exec"
 	"runtime"
@@ -16,6 +10,7 @@
 	"sync"
 	"time"
 
+	"github.com/fatih/color"
 	"github.com/shadow1ng/fscan/common"
 	"golang.org/x/net/icmp"
 )
@@ -34,13 +29,8 @@
 			if _, ok := ExistHosts[ip]; !ok && IsContain(hostslist, ip) {
 				ExistHosts[ip] = struct{}{}
 				if !common.Silent {
-<<<<<<< HEAD
 					if !ping {
-						fmt.Printf("(icmp) Target %-15s is alive\n", ip)
-=======
-					if !Ping {
 						color.Green("(icmp) Target %-15s is alive\n", ip)
->>>>>>> 18937e1e
 					} else {
 						color.Green("(ping) Target %-15s is alive\n", ip)
 					}
